#include "maplab-node/map-builder-flow.h"

#include <functional>
#include <landmark-triangulation/landmark-triangulation.h>
#include <localization-summary-map/localization-summary-map-creation.h>
#include <localization-summary-map/localization-summary-map.h>
#include <map-sparsification-plugin/map-sparsification-plugin.h>
#include <maplab-common/file-logger.h>
#include <maplab-common/map-manager-config.h>
#include <mapping-workflows-plugin/localization-map-creation.h>
#include <online-map-builders/stream-map-builder.h>
#include <vi-map-helpers/vi-map-landmark-quality-evaluation.h>
#include <vi-map-helpers/vi-map-manipulation.h>
#include <vi-map/check-map-consistency.h>
#include <vi-map/vi-map-serialization.h>
#include <vi-map/vi-map.h>
#include <visualization/viwls-graph-plotter.h>

#include "maplab-node/odometry-estimate.h"

DEFINE_double(
    localization_map_keep_landmark_fraction, 0.0,
    "Fraction of landmarks to keep when creating a localization summary map.");
DECLARE_bool(visualize_map);

DEFINE_bool(
    map_split_map_into_submaps_when_saving_periodically, true,
    "If the map is saved periodically, it will automatically discard the part "
    "of the map that has been saved. This way every saved map will represent "
    "only a submap and can later be assembled again.");

DEFINE_bool(
    map_initialize_and_triangulate_landmarks_when_saving, true,
    "If enabled, the landmarks will be initialize and triangulated before "
    "saving. If localization map creation is enabled, this will always "
    "happen, regardless of the value of this flag. ");

DEFINE_int32(
    map_save_every_n_sec, 0,
    "If set to a value larger than 0s, it will save the map periodically to "
    "the file system.");

DEFINE_bool(
    map_run_keyframing_when_saving, false,
    "If enabled, the map will be key-framed before saving.");

DEFINE_bool(
    map_remove_bad_landmarks, false,
    "If enabled, the bad landmarks will be removed before saving. IMPORTANT: "
    "if keyframing is enabled it is highly recommended to set "
    "--vi_map_landmark_quality_min_observers to 2.");

DEFINE_int32(
    map_add_odometry_edges_if_less_than_n_common_landmarks, -1,
    "Add odometry 6DoF edges/constraints based on the incoming odometry "
    "poses, but only if there are less common landmarks than this threshold. "
    "If set to 0, edges are added between all vertices, if set to -1, no "
    "odometry edges are added.");

DECLARE_int64(vio_nframe_sync_tolerance_ns);

namespace maplab {
MapBuilderFlow::MapBuilderFlow(
    const vi_map::SensorManager& sensor_manager,
    const std::string& save_map_folder,
    const vio_common::PoseLookupBuffer& T_M_B_buffer)
    : sensor_manager_(sensor_manager),
      map_with_mutex_(aligned_shared<VIMapWithMutex>()),
      last_vertex_of_previous_map_saving_(),
      mapping_terminated_(false),
      map_update_builder_(T_M_B_buffer),
      external_resource_folder_(),
      stream_map_builder_(sensor_manager_, &map_with_mutex_->vi_map) {
  if (!save_map_folder.empty()) {
    VLOG(1) << "Set VIMap folder to: " << save_map_folder;
    map_with_mutex_->vi_map.setMapFolder(save_map_folder);

    // If we save periodically, we should keep the resources in an external
    // folder, such that once the map is saved no new resources will be stored
    // into that folder. When saving a map, the resources that belong to the map
    // are either copied or move to the new map folder, such that it is
    // self-contained again.
    if (FLAGS_map_save_every_n_sec > 0) {
      external_resource_folder_ = save_map_folder + "_resource_folder";
      VLOG(1) << "Saving resources in external folder: "
              << external_resource_folder_;
      map_with_mutex_->vi_map.useExternalResourceFolder(
          external_resource_folder_);
    }
  }

  if (sensor_manager.hasSensorOfType(vi_map::SensorType::kExternalFeatures)) {
    stream_map_builder_.setExternalFeaturesSyncToleranceNs(
        FLAGS_vio_nframe_sync_tolerance_ns);
  }

  CHECK(!last_vertex_of_previous_map_saving_.isValid());
}

void MapBuilderFlow::attachToMessageFlow(message_flow::MessageFlow* flow) {
  CHECK_NOTNULL(flow);
  const message_flow::DeliveryOptions delivery_options;
  static constexpr char kSubscriberNodeName[] = "MapBuilder";
  std::function<void(const VIMapWithMutex::ConstPtr&)> map_publish_function =
      flow->registerPublisher<message_flow_topics::RAW_VIMAP>();
  CHECK(map_publish_function);
  flow->registerSubscriber<message_flow_topics::MAP_UPDATES>(
      kSubscriberNodeName, delivery_options,
      [this, map_publish_function](const vio::MapUpdate::ConstPtr& vio_update) {
        CHECK(vio_update != nullptr);
        {
          std::lock_guard<std::mutex> lock(map_with_mutex_->mutex);
          if (mapping_terminated_) {
            return;
          }

          // WARNING: The tracker is updating the track information in the
          // current and previous frame; therefore the most recent
          // VisualNFrame added to the map might still be modified.
          constexpr bool kDeepCopyNFrame = false;
          stream_map_builder_.apply(*vio_update, kDeepCopyNFrame);

          VLOG(3) << "[MaplabNode-MapBuilder] Applied VIO update to map.";
        }
        map_publish_function(map_with_mutex_);
      });

  flow->registerSubscriber<message_flow_topics::SYNCED_LIDAR_MEASUREMENTS>(
      kSubscriberNodeName, delivery_options,
      [this](const vi_map::RosLidarMeasurement::ConstPtr& lidar_measurement) {
        CHECK(lidar_measurement);
        {
          if (!FLAGS_map_builder_save_point_clouds_as_resources) {
            return;
          }

          std::lock_guard<std::mutex> lock(map_with_mutex_->mutex);
          if (mapping_terminated_) {
            return;
          }

          stream_map_builder_.attachLidarMeasurement(*lidar_measurement);

          VLOG(3) << "[MaplabNode-MapBuilder] Attached raw lidar measurement "
                  << "to map.";
        }
      });

  flow->registerSubscriber<message_flow_topics::SYNCED_ABSOLUTE_6DOF>(
      kSubscriberNodeName, delivery_options,
      [this](const vi_map::Absolute6DoFMeasurement::Ptr&
                 absolute_6dof_measurement) {
        CHECK(absolute_6dof_measurement);
        {
          std::lock_guard<std::mutex> lock(map_with_mutex_->mutex);
          if (mapping_terminated_) {
            return;
          }

          stream_map_builder_.bufferAbsolute6DoFConstraint(
              absolute_6dof_measurement);

          VLOG(3)
              << "[MaplabNode-MapBuilder] Attached absolute 6DoF constraint "
              << "to map.";
        }
      });

  flow->registerSubscriber<message_flow_topics::SYNCED_LOOP_CLOSURE>(
      kSubscriberNodeName, delivery_options,
      [this](const vi_map::LoopClosureMeasurement::ConstPtr&
                 loop_closure_measurement) {
        CHECK(loop_closure_measurement);
        {
          std::lock_guard<std::mutex> lock(map_with_mutex_->mutex);
          if (mapping_terminated_) {
            return;
          }

          stream_map_builder_.bufferLoopClosureConstraint(
              loop_closure_measurement);

          VLOG(3) << "[MaplabNode-MapBuilder] Attached loop closure constraint "
                  << "to map.";
        }
      });

  flow->registerSubscriber<message_flow_topics::SYNCED_WHEEL_ODOMETRY>(
      kSubscriberNodeName, delivery_options,
      [this](const vi_map::WheelOdometryMeasurement::ConstPtr&
                 wheel_odometry_measurement) {
        CHECK(wheel_odometry_measurement);
        {
          std::lock_guard<std::mutex> lock(map_with_mutex_->mutex);
          if (mapping_terminated_) {
            return;
          }

          stream_map_builder_.bufferWheelOdometryConstraint(
              wheel_odometry_measurement);

          VLOG(4)
              << "[MaplabNode-MapBuilder] Attached wheel odometry constraint "
              << "to map.";
        }
      });

  flow->registerSubscriber<message_flow_topics::SYNCED_POINTCLOUD_MAP>(
      kSubscriberNodeName, delivery_options,
      [this](const vi_map::RosPointCloudMapSensorMeasurement::ConstPtr&
                 pointcloud_map_measurement) {
        CHECK(pointcloud_map_measurement);
        {
          if (!FLAGS_map_builder_save_point_cloud_maps_as_resources) {
            LOG(WARNING) << "[MaplabNode-MapBuilder] Point cloud map is "
                         << "discarded, because it is not "
                         << "attached to the map. Set "
                         << "--map_builder_save_point_cloud_maps_as_resources="
                         << "true to enable atachment.";
            return;
          }

          std::lock_guard<std::mutex> lock(map_with_mutex_->mutex);
          if (mapping_terminated_) {
            return;
          }

          stream_map_builder_.attachPointCloudMap(*pointcloud_map_measurement);

          VLOG(3) << "[MaplabNode-MapBuilder] Attached point cloud map "
                  << "to map.";
        }
      });

  flow->registerSubscriber<message_flow_topics::SYNCED_EXTERNAL_FEATURES>(
      kSubscriberNodeName, delivery_options,
      [this](const vi_map::ExternalFeaturesMeasurement::ConstPtr&
                 external_features_measurement) {
        CHECK(external_features_measurement);
        {
          std::lock_guard<std::mutex> lock(map_with_mutex_->mutex);
          if (mapping_terminated_) {
            return;
          }

          stream_map_builder_.bufferExternalFeaturesMeasurement(
              external_features_measurement);

          VLOG(4)
              << "[MaplabNode-MapBuilder] Attached external features to map.";
        }
      });

  std::function<void(const vio::MapUpdate::ConstPtr&)>
      map_update_builder_publisher =
          flow->registerPublisher<message_flow_topics::MAP_UPDATES>();
  map_update_builder_.registerMapUpdatePublishFunction(
      map_update_builder_publisher);

  flow->registerSubscriber<message_flow_topics::TRACKED_NFRAMES>(
      kSubscriberNodeName, delivery_options,
      [this](const vio::SynchronizedNFrame::ConstPtr& synchronized_nframe_imu) {
        if (mapping_terminated_) {
          return;
        }
        map_update_builder_.processTrackedNFrame(synchronized_nframe_imu);
      });
<<<<<<< HEAD

  flow->registerSubscriber<message_flow_topics::FUSED_LOCALIZATION_RESULT>(
      kSubscriberNodeName, delivery_options,
      std::bind(
          &MapUpdateBuilder::processLocalizationResult, &map_update_builder_,
          std::placeholders::_1));
=======
>>>>>>> 483daf49
}

bool MapBuilderFlow::saveMapAndOptionallyOptimize(
    const std::string& path, const bool overwrite_existing_map,
    const bool process_to_localization_map, const bool stop_mapping) {
  CHECK(!path.empty());
  CHECK(map_with_mutex_);

  std::lock_guard<std::mutex> lock(map_with_mutex_->mutex);

  if (stop_mapping) {
    mapping_terminated_ = true;
  }

  // Early exit if the map is empty.
  if (map_with_mutex_->vi_map.numVertices() < 3u) {
    LOG(WARNING)
        << "[MaplabNode-MapBuilder] Map is empty; nothing will be saved.";
    return false;
  }

  visualization::ViwlsGraphRvizPlotter::UniquePtr plotter;
  if (FLAGS_visualize_map) {
    plotter = aligned_unique<visualization::ViwlsGraphRvizPlotter>();
  }

  // There should only be one mission in the map.
  vi_map::MissionIdList mission_ids;
  map_with_mutex_->vi_map.getAllMissionIds(&mission_ids);
  CHECK_EQ(mission_ids.size(), 1u);
  const vi_map::MissionId& id_of_first_mission = mission_ids.front();

  if (FLAGS_map_initialize_and_triangulate_landmarks_when_saving ||
      process_to_localization_map) {
    VLOG(1) << "[MaplabNode-MapBuilder] Initializing landmarks of created map.";
    vi_map_helpers::VIMapManipulation landmark_manipulation(
        &map_with_mutex_->vi_map);
    if (!last_vertex_of_previous_map_saving_.isValid()) {
      landmark_manipulation.initializeLandmarksFromUnusedFeatureTracksOfMission(
          id_of_first_mission);
      landmark_triangulation::retriangulateLandmarksOfMission(
          id_of_first_mission, &map_with_mutex_->vi_map);
    } else {
      landmark_manipulation.initializeLandmarksFromUnusedFeatureTracksOfMission(
          id_of_first_mission, last_vertex_of_previous_map_saving_);
      landmark_triangulation::retriangulateLandmarksAlongMissionAfterVertex(
          id_of_first_mission, last_vertex_of_previous_map_saving_,
          &map_with_mutex_->vi_map);
    }
  }
  last_vertex_of_previous_map_saving_ =
      map_with_mutex_->vi_map.getLastVertexIdOfMission(id_of_first_mission);

  if (FLAGS_map_run_keyframing_when_saving) {
    using map_sparsification::KeyframingHeuristicsOptions;
    KeyframingHeuristicsOptions options =
        KeyframingHeuristicsOptions::initializeFromGFlags();
    VLOG(1) << "[MaplabNode-MapBuilder] Keyframing map.";
    if (map_sparsification_plugin::keyframeMapBasedOnHeuristics(
            options, id_of_first_mission, plotter.get(),
            &map_with_mutex_->vi_map) != common::kSuccess) {
      LOG(ERROR) << "[MaplabNode-MapBuilder] Keyframing of mission "
                 << id_of_first_mission << " failed.";
    }
  }

  vi_map_helpers::VIMapManipulation manipulation(&map_with_mutex_->vi_map);

  if (FLAGS_map_add_odometry_edges_if_less_than_n_common_landmarks >= 0) {
    const uint32_t num_odom_edges_added =
        manipulation.addOdometryEdgesBetweenVertices(
            FLAGS_map_add_odometry_edges_if_less_than_n_common_landmarks);
    LOG(INFO) << "[MaplabNode-MapBuilder] Added " << num_odom_edges_added
              << " odometry edges to map.";
  }

  if (FLAGS_map_remove_bad_landmarks) {
    LOG(INFO) << "[MaplabNode-MapBuilder] Removing bad landmarks.";

    const size_t num_removed = manipulation.removeBadLandmarks();
    LOG(INFO) << "[MaplabNode-MapBuilder] Removed " << num_removed
              << " bad landmark(s).";
  }

  backend::SaveConfig save_config;
  {
    save_config.overwrite_existing_files = overwrite_existing_map;

    save_config.migrate_resources_settings = backend::SaveConfig::
        MigrateResourcesSettings::kMigrateResourcesToMapFolder;

    // If we split into submaps, all resources currently in the map are
    // exclusively owned by this map, hence we can move instead of copy them. If
    // we don't split, each partial map needs a copy of every resource in the
    // map at the time of map saving.
    if (FLAGS_map_split_map_into_submaps_when_saving_periodically) {
      save_config.move_resources_when_migrating = true;
    } else {
      save_config.move_resources_when_migrating = false;
    }

    if (!vi_map::serialization::saveMapToFolder(
            path, save_config, &map_with_mutex_->vi_map)) {
      LOG(ERROR) << "[MaplabNode-MapBuilder] failed to save map to '" << path
                 << "'";
      return false;
    }
    VLOG(1) << "[MaplabNode-MapBuilder] Saved map to: " << path;

    if (FLAGS_map_save_every_n_sec) {
      // We need to set the external resource folder again, since saving the map
      // will automatically set the resource folder to the new folder.
      map_with_mutex_->vi_map.useExternalResourceFolder(
          external_resource_folder_);
    }
  }

  // Visualize at the time of saving.
  if (plotter) {
    plotter->visualizeMap(map_with_mutex_->vi_map);
  }

  if (process_to_localization_map) {
    VLOG(1) << "[MaplabNode-MapBuilder] Map is being processed into a "
            << "localization map... please wait.";

    map_sparsification::KeyframingHeuristicsOptions keyframe_options =
        map_sparsification::KeyframingHeuristicsOptions::initializeFromGFlags();
    constexpr bool kInitializeLandmarks = false;
    mapping_workflows_plugin::processVIMapToLocalizationMap(
        kInitializeLandmarks, keyframe_options, &map_with_mutex_->vi_map,
        plotter.get());

    // Create localization summary map that has pre-projected descriptors.
    std::unique_ptr<summary_map::LocalizationSummaryMap> localization_map(
        new summary_map::LocalizationSummaryMap);
    vi_map_helpers::evaluateLandmarkQuality(&map_with_mutex_->vi_map);

    if (FLAGS_localization_map_keep_landmark_fraction > 0.0) {
      summary_map::createLocalizationSummaryMapForSummarizedLandmarks(
          map_with_mutex_->vi_map,
          FLAGS_localization_map_keep_landmark_fraction,
          localization_map.get());
    } else {
      summary_map::createLocalizationSummaryMapForWellConstrainedLandmarks(
          map_with_mutex_->vi_map, localization_map.get());
    }

    std::string localization_map_path = path + "_localization";
    localization_map->saveToFolder(localization_map_path, save_config);
    VLOG(1) << "[MaplabNode-MapBuilder] Localization summary map saved to: "
            << localization_map_path;
  }

  if (FLAGS_map_split_map_into_submaps_when_saving_periodically) {
    VLOG(1) << "[MaplabNode-MapBuilder] Dropping map data up to last vertex...";
    vi_map_helpers::VIMapManipulation drop_data_manipulation(
        &map_with_mutex_->vi_map);

    drop_data_manipulation.dropMapDataBeforeVertex(
        id_of_first_mission, last_vertex_of_previous_map_saving_,
        false /* delete resources from file system */);

    // Even though dropping all the map data up until the current vertex removes
    // all resources up to the vertex, there might still be some resources that
    // are ahead of the current map. So we delete them all to be sure we catch
    // those as well.
    map_with_mutex_->vi_map.deleteAllSensorResources(
        id_of_first_mission, false);

    stream_map_builder_.updateMapDependentData();
  }
  return true;
}
}  // namespace maplab<|MERGE_RESOLUTION|>--- conflicted
+++ resolved
@@ -265,15 +265,6 @@
         }
         map_update_builder_.processTrackedNFrame(synchronized_nframe_imu);
       });
-<<<<<<< HEAD
-
-  flow->registerSubscriber<message_flow_topics::FUSED_LOCALIZATION_RESULT>(
-      kSubscriberNodeName, delivery_options,
-      std::bind(
-          &MapUpdateBuilder::processLocalizationResult, &map_update_builder_,
-          std::placeholders::_1));
-=======
->>>>>>> 483daf49
 }
 
 bool MapBuilderFlow::saveMapAndOptionallyOptimize(
