<?xml version="1.0"?>

<launch>
  <arg name="robot_name" default=""/>
  <arg name="maplab_sensor_calibration_file" default=""/>
  <arg name="maplab_imu_to_camera_time_offset_ns" default="0"/>

  <arg name="maplab_selected_imu_sensor" default=""/>

  <arg name="maplab_image_topic_suffix" default="/image_raw"/>
  <arg name="maplab_camera_mask_file" default=""/>

  <arg name="maplab_world_frame" default="map"/>

  <arg name="maplab_verbosity" default="0"/>

  <arg name="maplab_save_map_every_n_sec" default="0"/>
  <arg name="maplab_remove_bad_landmarks" default="true"/>
  <arg name="maplab_keyframe_when_saving" default="false"/>
  <arg name="maplab_remove_bad_landmarks" default="false"/>

  <arg name="maplab_apply_clahe" default="false"/>
  <arg name="maplab_attach_images" default="false"/>
  <arg name="maplab_attach_point_clouds" default="false"/>
  <arg name="maplab_attach_point_cloud_maps" default="false"/>

  <arg name="maplab_map_folder" default="/tmp/"/>

  <!-- ===================================== MAPLAB NODE =========================================== -->

  <group ns="$(arg robot_name)/maplab_node">


		<!-- MAPLAB_NODE -->
		<include file="$(find maplab_node)/launch/maplab_node.launch">

      <!-- SENSORS -->
      <arg name="sensor_calibration_file" default="$(arg maplab_sensor_calibration_file)"/>
      <!-- only needed if there are multiple ncameras/lidars/imus/odometries in the calibration file. -->
      <arg name="selected_ncamera_sensor_id" default=""/>
      <arg name="selected_imu_sensor_id" default="$(arg maplab_selected_imu_sensor)"/>
      <arg name="selected_lidar_sensor_id" default=""/>
      <arg name="selected_odometry_6dof_sensor_id" default=""/>

      <!-- DATA SOURCE -->
      <arg name="datasource_type" default="rostopic"/>
      <arg name="datasource_rosbag" default=""/>
      <arg name="imu_to_camera_time_offset_ns" 
        default="$(arg maplab_imu_to_camera_time_offset_ns)"/>

      <!-- DATA PREPROCESSING -->
      <arg name="image_apply_clahe_histogram_equalization" 
        default="$(arg maplab_apply_clahe"/>

      <!-- LOCALIZATION BASED ON VISION -->
      <arg name="enable_visual_localization" default="false"/>
      <arg name="visual_localization_map_folder" default=""/>

      <!-- LOCALIZATION BASED ON LIDAR -->
      <arg name="enable_lidar_localization" default="false"/>
      <arg name="lidar_localization_map_folder" default=""/>

      <!-- ONLINE MAPPING -->
      <arg name="enable_online_mapping" default="false"/>

      <!-- MAP BUILDING -->
      <arg name="map_output_folder" default="$(arg maplab_map_folder)/$(arg robot_name)/maplab_node_map"/>
      <arg name="map_save_on_shutdown" default="true"/>
  		<arg name="map_overwrite_enabled" default="false"/>
  		<arg name="map_compute_localization_map" default="false"/>
  		<arg name="map_initialize_and_triangulate_landmarks_when_saving" default="true"/>
  		<arg name="map_run_keyframing_when_saving" default="$(arg maplab_keyframe_when_saving)"/>
  		<arg name="map_save_every_n_sec" default="$(arg maplab_save_map_every_n_sec)"/>
  		<arg name="map_split_map_into_submaps_when_saving_periodically" default="true"/>
<<<<<<< HEAD
        <arg name="map_remove_bad_landmarks" default="$(arg maplab_remove_bad_landmarks)"/>
=======
  		<arg name="map_remove_bad_landmarks" default="$(arg maplab_remove_bad_landmarks)"/>
      
>>>>>>> b5350444

  		<!-- ATTACHING RESOURCES TO MAP -->
  		<arg name="map_builder_save_image_as_resources" default="$(arg maplab_attach_images)"/>
  		<arg name="map_builder_save_point_clouds_as_resources" default="$(arg maplab_attach_point_clouds)"/>
  		<arg name="map_builder_save_point_cloud_maps_as_resources" default="$(arg maplab_attach_point_cloud_maps)"/>

  		<!-- TF -->
      <arg name="tf_map_frame" default="$(arg maplab_world_frame)"/>
      <arg name="tf_mission_frame" default="maplab_$(arg robot_name)_odom"/>
      <arg name="tf_imu_frame" default="maplab_$(arg robot_name)_imu"/>
  		<arg name="tf_imu_refined_frame" default="maplab_$(arg robot_name)_imu_refined"/>

  		<!-- DEBUGGING AND LOGGING -->
  		<arg name="alsologtostderr" default="true"/>
  		<arg name="colorlogtostderr" default="true"/>
  		<arg name="v" default="$(arg maplab_verbosity)"/>
  		<arg name="publish_debug_markers" default="true"/>
      <arg name="vis_default_namespace" default="maplab_$(arg robot_name)_rviz"/>

  		<arg name="detection_visualize_keypoints" default="true"/>
  		<arg name="feature_tracker_visualize_feature_tracks" default="true"/>
  		<arg name="feature_tracker_visualize_keypoint_matches" default="true"/>
  		<arg name="feature_tracker_visualize_keypoints" default="true"/>
  		<arg name="feature_tracker_visualize_keypoints_individual_frames" default="true"/>

      <arg name="vio_camera_topic_suffix" default="$(arg maplab_image_topic_suffix)" />
    </include>
	</group>
</launch><|MERGE_RESOLUTION|>--- conflicted
+++ resolved
@@ -72,12 +72,7 @@
   		<arg name="map_run_keyframing_when_saving" default="$(arg maplab_keyframe_when_saving)"/>
   		<arg name="map_save_every_n_sec" default="$(arg maplab_save_map_every_n_sec)"/>
   		<arg name="map_split_map_into_submaps_when_saving_periodically" default="true"/>
-<<<<<<< HEAD
         <arg name="map_remove_bad_landmarks" default="$(arg maplab_remove_bad_landmarks)"/>
-=======
-  		<arg name="map_remove_bad_landmarks" default="$(arg maplab_remove_bad_landmarks)"/>
-      
->>>>>>> b5350444
 
   		<!-- ATTACHING RESOURCES TO MAP -->
   		<arg name="map_builder_save_image_as_resources" default="$(arg maplab_attach_images)"/>
